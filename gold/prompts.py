<<<<<<< HEAD
"""Prompt templates for LLM-driven question synthesis and mining."""
=======
"""Prompt templates for LLM-driven question synthesis."""
>>>>>>> 27fee9ad

from __future__ import annotations

SYNTH_SYSTEM = (
    "You craft diverse, unambiguous questions answerable solely from the given window. "
    "Output a JSON array only; no commentary or code fences. "
    "Each item must contain keys: question, wh, type, answer_text, evidence. "
    "Do not emit character indices. "
    "Avoid vague openings and tautologies. "
    "Include at least one concrete entity or metric from the window in every question. "
    "Limit the array to at most {max_q} items and keep answer_text ≤ 300 characters."
)

SYNTH_USER_TEMPLATE = """
Document metadata:
- doc_id: {doc_id}
- doc_name: {doc_name}
- pages: {page_start}–{page_end}
- window_len: {window_len}

Instructions:
- Generate focused questions that can be answered with evidence contained entirely in this window.
- Cover a mix of numeric, comparison, procedural, temporal, definitional, and multi-hop (within-window) queries.
- Diversify WH forms (what/which/who/when/where/why/how/how many/how much) where possible.
- Produce no more than {max_q} items; respond with [] if nothing fits the criteria.
- Return a JSON array only; omit trailing text.

Expected JSON structure (pseudo-code example):
[
  {{
    "question": "Which tier supports SSO and costs under $100?",
    "wh": "which",
    "type": "comparison",
    "answer_text": "Basic Plus",
    "evidence": [{{"type": "sentence", "index": 7}}]
  }},
  {{
    "question": "When did the retention policy change take effect?",
    "wh": "when",
    "type": "temporal",
    "answer_text": "March 1, 2024",
    "evidence": [{{"type": "sentence", "index": 3}}]
  }}
]
<<<<<<< HEAD
"""

SYNTH_SYSTEM = (
    "You craft diverse, unambiguous questions answerable solely from the given window. "
    "Output a JSON array only; no commentary or code fences. "
    "Each item must contain keys: question, wh, type, answer_text, evidence. "
    "Do not emit character indices. "
    "Avoid vague openings and tautologies. "
    "Include at least one concrete entity or metric from the window in every question. "
    "Limit the array to at most {max_q} items and keep answer_text ≤ 300 characters."
)

SYNTH_USER_TEMPLATE = """
Document metadata:
- doc_id: {doc_id}
- doc_name: {doc_name}
- pages: {page_start}–{page_end}
- window_len: {window_len}

Instructions:
- Generate focused questions that can be answered with evidence contained entirely in this window.
- Cover a mix of numeric, comparison, procedural, temporal, definitional, and multi-hop (within-window) queries.
- Diversify WH forms (what/which/who/when/where/why/how/how many/how much) where possible.
- Produce no more than {max_q} items; respond with [] if nothing fits the criteria.
- Return a JSON array only; omit trailing text.

Expected JSON structure (pseudo-code example):
[
  {{
    "question": "Which tier supports SSO and costs under $100?",
    "wh": "which",
    "type": "comparison",
    "answer_text": "Basic Plus",
    "evidence": [{{"type": "sentence", "index": 7}}]
  }},
  {{
    "question": "When did the retention policy change take effect?",
    "wh": "when",
    "type": "temporal",
    "answer_text": "March 1, 2024",
    "evidence": [{{"type": "sentence", "index": 3}}]
  }}
]
=======
>>>>>>> 27fee9ad

window_text:
```
{window_text}
```
"""<|MERGE_RESOLUTION|>--- conflicted
+++ resolved
@@ -1,8 +1,4 @@
-<<<<<<< HEAD
 """Prompt templates for LLM-driven question synthesis and mining."""
-=======
-"""Prompt templates for LLM-driven question synthesis."""
->>>>>>> 27fee9ad
 
 from __future__ import annotations
 
@@ -47,7 +43,11 @@
     "evidence": [{{"type": "sentence", "index": 3}}]
   }}
 ]
-<<<<<<< HEAD
+
+window_text:
+```
+{window_text}
+```
 """
 
 SYNTH_SYSTEM = (
@@ -91,8 +91,6 @@
     "evidence": [{{"type": "sentence", "index": 3}}]
   }}
 ]
-=======
->>>>>>> 27fee9ad
 
 window_text:
 ```
