"""Thin OpenAI-compatible client for vLLM-backed models."""

from __future__ import annotations

import logging
import time
from dataclasses import dataclass, field
from typing import List, Optional

import httpx

logger = logging.getLogger(__name__)


@dataclass(slots=True)
class VLLMClient:
    """HTTP client wrapper around the OpenAI-compatible chat completions API."""

    base_url: str
    api_key: str
    model: str
    timeout_s: int = 60
    max_retries: int = 5
    backoff_base: float = 1.5
    _client: httpx.Client = field(init=False, repr=False)

    def __post_init__(self) -> None:
        if not self.base_url:
            raise ValueError("base_url is required")
        if not self.api_key:
            raise ValueError("api_key is required")
        headers = {"Authorization": f"Bearer {self.api_key}"}
        timeout = httpx.Timeout(self.timeout_s)
        self._client = httpx.Client(
            base_url=self.base_url.rstrip("/"),
            headers=headers,
            timeout=timeout,
        )

    def close(self) -> None:
        """Close the underlying HTTP client."""

        self._client.close()

    def __enter__(self) -> "VLLMClient":  # pragma: no cover - convenience
        return self

    def __exit__(self, exc_type, exc, tb) -> None:  # pragma: no cover - convenience
        self.close()

    def chat(
        self,
        messages: List[dict],
        temperature: float,
        max_tokens: int,
        seed: Optional[int],
        response_format_json: bool = True,
    ) -> str:
        """Issue a chat completion call and return the model's text content."""

        payload: dict = {
            "model": self.model,
            "messages": messages,
            "temperature": temperature,
            "max_tokens": max_tokens,
        }
        if seed is not None:
            payload["seed"] = seed
        if response_format_json:
            payload["response_format"] = {"type": "json_object"}

        for attempt in range(1, self.max_retries + 1):
            try:
<<<<<<< HEAD
                response = self._client.post("chat/completions", json=payload)
=======
                response = self._client.post("/chat/completions", json=payload)
>>>>>>> 9fe4521d
            except httpx.HTTPError as exc:  # network issue
                logger.warning(
                    "LLM request error on attempt %d/%d: %s",
                    attempt,
                    self.max_retries,
                    exc,
                )
                self._sleep(attempt)
                continue

            if response.status_code == 200:
                try:
                    data = response.json()
                    choice = data["choices"][0]["message"]["content"]
                except (KeyError, IndexError, TypeError, ValueError) as exc:
                    raise RuntimeError(
                        f"Malformed completion payload: {response.text[:400]}"
                    ) from exc
                if not isinstance(choice, str):
                    raise RuntimeError("Unexpected response content type")
                return choice

            if response.status_code in {429, 500, 502, 503, 504}:
                logger.warning(
                    "LLM returned status %s on attempt %d/%d; retrying",
                    response.status_code,
                    attempt,
                    self.max_retries,
                )
                self._sleep(attempt)
                continue

            text = response.text[:400]
            raise RuntimeError(f"Unexpected LLM status {response.status_code}: {text}")

        raise RuntimeError("Exceeded maximum retries for LLM request")

    def _sleep(self, attempt: int) -> None:
        delay = min(self.backoff_base**attempt, 30.0)
        time.sleep(delay)<|MERGE_RESOLUTION|>--- conflicted
+++ resolved
@@ -71,11 +71,7 @@
 
         for attempt in range(1, self.max_retries + 1):
             try:
-<<<<<<< HEAD
-                response = self._client.post("chat/completions", json=payload)
-=======
                 response = self._client.post("/chat/completions", json=payload)
->>>>>>> 9fe4521d
             except httpx.HTTPError as exc:  # network issue
                 logger.warning(
                     "LLM request error on attempt %d/%d: %s",
