"""Quality checks for synthesized question-answer pairs."""

from __future__ import annotations

import math
import random
import re
from collections import defaultdict
from typing import Dict, Iterable, List, Mapping, Sequence, Set, Tuple

_STOPWORDS: Set[str] = {
    "a",
    "an",
    "and",
    "are",
    "as",
    "at",
    "be",
    "by",
    "for",
    "from",
    "has",
    "have",
    "in",
    "is",
    "it",
    "its",
    "of",
    "on",
    "or",
    "that",
    "the",
    "their",
    "this",
    "to",
    "was",
    "were",
    "with",
}

_PRONOUN_HEADS = {"it", "its", "they", "their", "this", "that", "these", "those"}
_AUX_START = {
    "do",
    "does",
    "did",
    "can",
    "could",
    "should",
    "would",
    "is",
    "are",
    "was",
    "were",
    "will",
    "has",
    "have",
}
_TOKEN_RE = re.compile(r"[A-Za-z0-9]+")


def _tokenize(text: str) -> List[str]:
    return _TOKEN_RE.findall(text.lower())


def detect_wh(q: str) -> str:
    text = q.strip().lower()
    if text.startswith("how many"):
        return "how_many"
    if text.startswith("how much"):
        return "how_much"
    if text.startswith("how"):
        return "how"
    if text.startswith("why"):
        return "why"
    if text.startswith("which"):
        return "which"
    if text.startswith("who"):
        return "who"
    if text.startswith("when"):
        return "when"
    if text.startswith("where"):
        return "where"
    if text.startswith("what"):
        return "what"
    first_tokens = _tokenize(text)
    if first_tokens and first_tokens[0] in _AUX_START:
        return "aux"
    return "what"


def is_entity_anchored(
    question: str,
    anchor: Mapping[str, str] | str,
    window_text: str | None = None,
) -> bool:
<<<<<<< HEAD
    """Determine whether a question references a known entity anchor."""
=======
    """Determine whether a question is grounded in a known entity."""
>>>>>>> cee5319a

    q_tokens = {tok for tok in _tokenize(question) if tok not in _STOPWORDS}
    if not q_tokens:
        return False

    if isinstance(anchor, Mapping):
<<<<<<< HEAD
        anchor_tokens: Set[str] = set()
        preferred_keys = (
=======
        slots = anchor
        anchor_tokens: Set[str] = set()
        for key in (
>>>>>>> cee5319a
            "term",
            "topic",
            "acronym",
            "metric",
            "entity_type",
            "process",
            "decision",
            "event",
            "responsibility",
            "subject",
            "doc_name",
            "heading",
            "section",
            "scope",
<<<<<<< HEAD
        )
        for key in preferred_keys:
            value = anchor.get(key)
            if value:
                anchor_tokens.update(_tokenize(value))
        if not anchor_tokens:
            for value in anchor.values():
=======
        ):
            value = slots.get(key)
            if value:
                anchor_tokens.update(_tokenize(value))
        if not anchor_tokens:
            for value in slots.values():
>>>>>>> cee5319a
                anchor_tokens.update(_tokenize(value))
        anchor_tokens = {tok for tok in anchor_tokens if tok not in _STOPWORDS}
        if not anchor_tokens:
            return False
        return bool(q_tokens & anchor_tokens)

    answer_text = str(anchor or "")
    window = window_text or ""
    anchor_tokens = {
        tok for tok in _tokenize(answer_text + " " + window) if tok not in _STOPWORDS
    }
    if not anchor_tokens:
        return False
    return bool(q_tokens & anchor_tokens)


def has_banned_opening(question: str, banned: Sequence[str]) -> bool:
    prefix = question.strip().lower()
    return any(prefix.startswith(entry.lower()) for entry in banned)


def no_vague_pronoun(question: str) -> bool:
    tokens = _tokenize(question)
    if not tokens:
        return False
    return tokens[0] not in _PRONOUN_HEADS


def no_vague_pronouns(question: str) -> bool:
<<<<<<< HEAD
    """Backward compatible alias exposed for legacy callers."""
=======
    """Backward-compatible alias for ``no_vague_pronoun``."""
>>>>>>> cee5319a

    return no_vague_pronoun(question)


def readability_bounds(question: str, min_len: int = 8, max_len: int = 160) -> bool:
    stripped = question.strip()
    if not stripped.endswith("?"):
        return False
    if len(stripped) < min_len or len(stripped) > max_len:
        return False
    words = stripped.split()
    return len(words) >= 3


def answerability_check(
    page_text: str,
    answerspan: Tuple[int, int],
    question: str,
    slots: Mapping[str, str] | None,
) -> bool:
<<<<<<< HEAD
    """Validate that the answer span and question are grounded in the source."""
=======
    """Validate that a question/answer pair is grounded in the source text."""
>>>>>>> cee5319a

    if not page_text or not question:
        return False
    if not isinstance(answerspan, tuple) or len(answerspan) != 2:
        return False
    try:
        start = int(answerspan[0])
        end = int(answerspan[1])
    except (TypeError, ValueError):
        return False
    if start < 0 or end <= start or end > len(page_text):
        return False
<<<<<<< HEAD

=======
>>>>>>> cee5319a
    answer_text = page_text[start:end].strip()
    if not answer_text:
        return False

    question_tokens = {tok for tok in _tokenize(question) if tok not in _STOPWORDS}
    answer_tokens = {tok for tok in _tokenize(answer_text) if tok not in _STOPWORDS}
    if not answer_tokens:
        return False

    if question_tokens & answer_tokens:
        return True

    slot_tokens: Set[str] = set()
    for value in (slots or {}).values():
        slot_tokens.update(_tokenize(value))
    slot_tokens = {tok for tok in slot_tokens if tok not in _STOPWORDS}
    if slot_tokens & answer_tokens:
        return True

    radius = 120
    window_start = max(0, start - radius)
    window_end = min(len(page_text), end + radius)
    context_tokens = {
        tok for tok in _tokenize(page_text[window_start:window_end]) if tok not in _STOPWORDS
    }
    if question_tokens & context_tokens:
        return True

    return False


def enforce_wh_distribution(
    questions: Sequence[str],
    targets: Mapping[str, float],
    seed: int,
) -> List[str]:
<<<<<<< HEAD
    """Subsample questions so WH categories respect requested shares."""
=======
    """Subsample questions so that WH categories respect requested shares."""
>>>>>>> cee5319a

    if not questions:
        return []

    total = len(questions)
    buckets: Dict[str, List[int]] = defaultdict(list)
    for idx, question in enumerate(questions):
        buckets[detect_wh(question)].append(idx)

    rng = random.Random(seed)
    selected: Set[int] = set()

    for wh, indices in buckets.items():
        share = targets.get(wh)
        if share is None:
            selected.update(indices)
            continue
        share = max(float(share), 0.0)
        if share == 0.0:
            continue
        limit = math.ceil(total * share)
        if limit <= 0:
            limit = 1
        limit = min(len(indices), limit)
        if limit <= 0:
            continue
        shuffled = indices[:]
        rng.shuffle(shuffled)
        selected.update(shuffled[:limit])

    for wh, indices in buckets.items():
        if wh in targets and targets[wh] > 0 and indices:
            if not any(idx in selected for idx in indices):
                selected.add(indices[0])

    if not selected:
        return list(questions)

    ordered = sorted(selected)
    return [questions[idx] for idx in ordered]


def mmr_select(
    questions: Sequence[str],
    context: str,
    *,
    k: int,
    lambda_: float = 0.7,
) -> List[str]:
<<<<<<< HEAD
    """Select a diverse subset of questions via Maximal Marginal Relevance."""
=======
    """Select a diverse question subset via Maximal Marginal Relevance."""
>>>>>>> cee5319a

    if k <= 0 or not questions:
        return []

    context_tokens = {tok for tok in _tokenize(context) if tok not in _STOPWORDS}
    question_tokens: List[Set[str]] = [
        {tok for tok in _tokenize(q) if tok not in _STOPWORDS} for q in questions
    ]

    def _relevance(tokens: Set[str]) -> float:
        if not tokens or not context_tokens:
            return 0.0
        return len(tokens & context_tokens) / float(len(tokens))

    def _redundancy(idx: int, chosen: List[int]) -> float:
        if not chosen:
            return 0.0
        current = question_tokens[idx]
        if not current:
            return 0.0
        best = 0.0
        for other in chosen:
            other_tokens = question_tokens[other]
            if not other_tokens:
                continue
            union = len(current | other_tokens)
            if union == 0:
                continue
            overlap = len(current & other_tokens) / union
            if overlap > best:
                best = overlap
        return best

    selected: List[int] = []
    remaining = list(range(len(questions)))

    while remaining and len(selected) < k:
        best_idx = None
        best_score = float("-inf")
        for idx in remaining:
            relevance = _relevance(question_tokens[idx])
            redundancy = _redundancy(idx, selected)
            score = lambda_ * relevance - (1.0 - lambda_) * redundancy
            if score > best_score:
                best_score = score
                best_idx = idx
        if best_idx is None:
            break
        selected.append(best_idx)
        remaining.remove(best_idx)

    return [questions[idx] for idx in selected]<|MERGE_RESOLUTION|>--- conflicted
+++ resolved
@@ -93,25 +93,15 @@
     anchor: Mapping[str, str] | str,
     window_text: str | None = None,
 ) -> bool:
-<<<<<<< HEAD
     """Determine whether a question references a known entity anchor."""
-=======
-    """Determine whether a question is grounded in a known entity."""
->>>>>>> cee5319a
 
     q_tokens = {tok for tok in _tokenize(question) if tok not in _STOPWORDS}
     if not q_tokens:
         return False
 
     if isinstance(anchor, Mapping):
-<<<<<<< HEAD
         anchor_tokens: Set[str] = set()
         preferred_keys = (
-=======
-        slots = anchor
-        anchor_tokens: Set[str] = set()
-        for key in (
->>>>>>> cee5319a
             "term",
             "topic",
             "acronym",
@@ -126,7 +116,6 @@
             "heading",
             "section",
             "scope",
-<<<<<<< HEAD
         )
         for key in preferred_keys:
             value = anchor.get(key)
@@ -134,14 +123,6 @@
                 anchor_tokens.update(_tokenize(value))
         if not anchor_tokens:
             for value in anchor.values():
-=======
-        ):
-            value = slots.get(key)
-            if value:
-                anchor_tokens.update(_tokenize(value))
-        if not anchor_tokens:
-            for value in slots.values():
->>>>>>> cee5319a
                 anchor_tokens.update(_tokenize(value))
         anchor_tokens = {tok for tok in anchor_tokens if tok not in _STOPWORDS}
         if not anchor_tokens:
@@ -171,12 +152,7 @@
 
 
 def no_vague_pronouns(question: str) -> bool:
-<<<<<<< HEAD
     """Backward compatible alias exposed for legacy callers."""
-=======
-    """Backward-compatible alias for ``no_vague_pronoun``."""
->>>>>>> cee5319a
-
     return no_vague_pronoun(question)
 
 
@@ -196,11 +172,7 @@
     question: str,
     slots: Mapping[str, str] | None,
 ) -> bool:
-<<<<<<< HEAD
     """Validate that the answer span and question are grounded in the source."""
-=======
-    """Validate that a question/answer pair is grounded in the source text."""
->>>>>>> cee5319a
 
     if not page_text or not question:
         return False
@@ -213,10 +185,7 @@
         return False
     if start < 0 or end <= start or end > len(page_text):
         return False
-<<<<<<< HEAD
-
-=======
->>>>>>> cee5319a
+
     answer_text = page_text[start:end].strip()
     if not answer_text:
         return False
@@ -253,12 +222,7 @@
     targets: Mapping[str, float],
     seed: int,
 ) -> List[str]:
-<<<<<<< HEAD
     """Subsample questions so WH categories respect requested shares."""
-=======
-    """Subsample questions so that WH categories respect requested shares."""
->>>>>>> cee5319a
-
     if not questions:
         return []
 
@@ -307,11 +271,7 @@
     k: int,
     lambda_: float = 0.7,
 ) -> List[str]:
-<<<<<<< HEAD
     """Select a diverse subset of questions via Maximal Marginal Relevance."""
-=======
-    """Select a diverse question subset via Maximal Marginal Relevance."""
->>>>>>> cee5319a
 
     if k <= 0 or not questions:
         return []
